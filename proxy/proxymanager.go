--- conflicted
+++ resolved
@@ -236,26 +236,6 @@
 	})
 
 	// Set up routes using the Gin engine
-<<<<<<< HEAD
-	pm.ginEngine.POST("/v1/chat/completions", pm.proxyOAIHandler)
-	// Support legacy /v1/completions api, see issue #12
-	pm.ginEngine.POST("/v1/completions", pm.proxyOAIHandler)
-
-	// Support embeddings and reranking
-	pm.ginEngine.POST("/v1/embeddings", pm.proxyOAIHandler)
-
-	// llama-server's /reranking endpoint + aliases
-	pm.ginEngine.POST("/reranking", pm.proxyOAIHandler)
-	pm.ginEngine.POST("/rerank", pm.proxyOAIHandler)
-	pm.ginEngine.POST("/v1/rerank", pm.proxyOAIHandler)
-	pm.ginEngine.POST("/v1/reranking", pm.proxyOAIHandler)
-
-	// llama-server's /infill endpoint for code infilling
-	pm.ginEngine.POST("/infill", pm.proxyOAIHandler)
-
-	// llama-server's /completion endpoint
-	pm.ginEngine.POST("/completion", pm.proxyOAIHandler)
-=======
 	pm.ginEngine.POST("/v1/chat/completions", pm.ProxyOAIHandler)
 	// Support legacy /v1/completions api, see issue #12
 	pm.ginEngine.POST("/v1/completions", pm.ProxyOAIHandler)
@@ -274,7 +254,6 @@
 
 	// llama-server's /completion endpoint
 	pm.ginEngine.POST("/completion", pm.ProxyOAIHandler)
->>>>>>> 9c391cbb
 
 	// Support audio/speech endpoint
 	pm.ginEngine.POST("/v1/audio/speech", pm.ProxyOAIHandler)
@@ -656,20 +635,6 @@
 	}
 }
 
-<<<<<<< HEAD
-func (pm *ProxyManager) ProxyToFirstRunningProcess(c *gin.Context) {
-	for _, processGroup := range pm.processGroups {
-		for _, process := range processGroup.processes {
-			if process.CurrentState() == StateReady {
-				process.ProxyRequest(c.Writer, c.Request)
-				return
-			}
-		}
-	}
-	pm.sendErrorResponse(c, http.StatusInternalServerError, "No model currently running. Please select a model.")
-}
-=======
->>>>>>> 9c391cbb
 func (pm *ProxyManager) ProxyOAIPostFormHandler(c *gin.Context) {
 	// Parse multipart form
 	if err := c.Request.ParseMultipartForm(32 << 20); err != nil { // 32MB max memory, larger files go to tmp disk
