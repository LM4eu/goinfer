package config

import (
	"fmt"
	"io"
	"net/url"
	"os"
	"regexp"
	"runtime"
	"sort"
	"strings"

	"github.com/billziss-gh/golib/shlex"
	"go.yaml.in/yaml/v4"
)

const DEFAULT_GROUP_ID = "(default)"

type MacroEntry struct {
	Name  string
	Value any
}

type MacroList []MacroEntry

// UnmarshalYAML implements custom YAML unmarshaling that preserves macro definition order
func (ml *MacroList) UnmarshalYAML(value *yaml.Node) error {
	if value.Kind != yaml.MappingNode {
		return fmt.Errorf("macros must be a mapping")
	}

	// yaml.Node.Content for a mapping contains alternating key/value nodes
	entries := make([]MacroEntry, 0, len(value.Content)/2)
	for i := 0; i < len(value.Content); i += 2 {
		keyNode := value.Content[i]
		valueNode := value.Content[i+1]

		var name string
		if err := keyNode.Decode(&name); err != nil {
			return fmt.Errorf("failed to decode macro name: %w", err)
		}

		var val any
		if err := valueNode.Decode(&val); err != nil {
			return fmt.Errorf("failed to decode macro value for '%s': %w", name, err)
		}

		entries = append(entries, MacroEntry{Name: name, Value: val})
	}

	*ml = entries
	return nil
}

// Get retrieves a macro value by name
func (ml MacroList) Get(name string) (any, bool) {
	for _, entry := range ml {
		if entry.Name == name {
			return entry.Value, true
		}
	}
	return nil, false
}

// ToMap converts MacroList to a map (for backward compatibility if needed)
func (ml MacroList) ToMap() map[string]any {
	result := make(map[string]any, len(ml))
	for _, entry := range ml {
		result[entry.Name] = entry.Value
	}
	return result
}

type GroupConfig struct {
	Swap       bool     `yaml:"swap"`
	Exclusive  bool     `yaml:"exclusive"`
	Persistent bool     `yaml:"persistent"`
	Members    []string `yaml:"members"`
}

var (
	macroNameRegex    = regexp.MustCompile(`^[a-zA-Z0-9_-]+$`)
	macroPatternRegex = regexp.MustCompile(`\$\{([a-zA-Z0-9_-]+)\}`)
)

// set default values for GroupConfig
func (c *GroupConfig) UnmarshalYAML(unmarshal func(interface{}) error) error {
	type rawGroupConfig GroupConfig
	defaults := rawGroupConfig{
		Swap:       true,
		Exclusive:  true,
		Persistent: false,
		Members:    []string{},
	}

	if err := unmarshal(&defaults); err != nil {
		return err
	}

	*c = GroupConfig(defaults)
	return nil
}

type HooksConfig struct {
	OnStartup HookOnStartup `yaml:"on_startup"`
}

type HookOnStartup struct {
	Preload []string `yaml:"preload"`
}

type Config struct {
	HealthCheckTimeout int                    `yaml:"healthCheckTimeout"`
	LogRequests        bool                   `yaml:"logRequests"`
	LogLevel           string                 `yaml:"logLevel"`
	MetricsMaxInMemory int                    `yaml:"metricsMaxInMemory"`
	Models             map[string]ModelConfig `yaml:"models"` /* key is model ID */
	Profiles           map[string][]string    `yaml:"profiles"`
	Groups             map[string]GroupConfig `yaml:"groups"` /* key is group ID */

	// for key/value replacements in model's cmd, cmdStop, proxy, checkEndPoint
	Macros MacroList `yaml:"macros"`

	// map aliases to actual model IDs
	aliases map[string]string

	// automatic port assignments
	StartPort int `yaml:"startPort"`

	// hooks, see: #209
	Hooks HooksConfig `yaml:"hooks"`
}

func (c *Config) RealModelName(search string) (string, bool) {
	if _, found := c.Models[search]; found {
		return search, true
	} else if name, found := c.aliases[search]; found {
		return name, found
	} else {
		return "", false
	}
}

func (c *Config) FindConfig(modelName string) (ModelConfig, string, bool) {
	if realName, found := c.RealModelName(modelName); !found {
		return ModelConfig{}, "", false
	} else {
		return c.Models[realName], realName, true
	}
}

func LoadConfig(path string) (Config, error) {
	file, err := os.Open(path)
	if err != nil {
		return Config{}, err
	}
	defer file.Close()
	return LoadConfigFromReader(file)
}

func LoadConfigFromReader(r io.Reader) (Config, error) {
	data, err := io.ReadAll(r)
	if err != nil {
		return Config{}, err
	}

	// default configuration values
	config := Config{
		HealthCheckTimeout: 120,
		StartPort:          5800,
		LogLevel:           "info",
		MetricsMaxInMemory: 1000,
	}
	err = yaml.Unmarshal(data, &config)
	if err != nil {
		return Config{}, err
	}

	if config.HealthCheckTimeout < 15 {
		// set a minimum of 15 seconds
		config.HealthCheckTimeout = 15
	}

	if config.StartPort < 1 {
		return Config{}, fmt.Errorf("startPort must be greater than 1")
	}

	// Populate the aliases map
	config.aliases = make(map[string]string)
	for modelName, modelConfig := range config.Models {
		for _, alias := range modelConfig.Aliases {
			if _, found := config.aliases[alias]; found {
				return Config{}, fmt.Errorf("duplicate alias %s found in model: %s", alias, modelName)
			}
			config.aliases[alias] = modelName
		}
	}

	/* check macro constraint rules:

	- name must fit the regex ^[a-zA-Z0-9_-]+$
	- names must be less than 64 characters (no reason, just cause)
	- name can not be any reserved macros: PORT, MODEL_ID
	- macro values must be less than 1024 characters
	*/
	for _, macro := range config.Macros {
		if err = validateMacro(macro.Name, macro.Value); err != nil {
			return Config{}, err
		}
	}

	// Get and sort all model IDs first, makes testing more consistent
	modelIds := make([]string, 0, len(config.Models))
	for modelId := range config.Models {
		modelIds = append(modelIds, modelId)
	}
	sort.Strings(modelIds) // This guarantees stable iteration order

	nextPort := config.StartPort
	for _, modelId := range modelIds {
		modelConfig := config.Models[modelId]

		// Strip comments from command fields before macro expansion
		modelConfig.Cmd = StripComments(modelConfig.Cmd)
		modelConfig.CmdStop = StripComments(modelConfig.CmdStop)

		// validate model macros
		for _, macro := range modelConfig.Macros {
			if err = validateMacro(macro.Name, macro.Value); err != nil {
				return Config{}, fmt.Errorf("model %s: %s", modelId, err.Error())
			}
		}

		// Merge global config and model macros. Model macros take precedence
		mergedMacros := make(MacroList, 0, len(config.Macros)+len(modelConfig.Macros))
		mergedMacros = append(mergedMacros, MacroEntry{Name: "MODEL_ID", Value: modelId})

		// Add global macros first
		mergedMacros = append(mergedMacros, config.Macros...)

		// Add model macros (can override global)
		for _, entry := range modelConfig.Macros {
			// Remove any existing global macro with same name
			found := false
			for i, existing := range mergedMacros {
				if existing.Name == entry.Name {
					mergedMacros[i] = entry // Override
					found = true
					break
				}
			}
			if !found {
				mergedMacros = append(mergedMacros, entry)
			}
		}

		// First pass: Substitute user-defined macros in reverse order (LIFO - last defined first)
		// This allows later macros to reference earlier ones
		for i := len(mergedMacros) - 1; i >= 0; i-- {
			entry := mergedMacros[i]
			macroSlug := fmt.Sprintf("${%s}", entry.Name)
			macroStr := fmt.Sprintf("%v", entry.Value)

			// Substitute in command fields
			modelConfig.Cmd = strings.ReplaceAll(modelConfig.Cmd, macroSlug, macroStr)
			modelConfig.CmdStop = strings.ReplaceAll(modelConfig.CmdStop, macroSlug, macroStr)
			modelConfig.Proxy = strings.ReplaceAll(modelConfig.Proxy, macroSlug, macroStr)
			modelConfig.CheckEndpoint = strings.ReplaceAll(modelConfig.CheckEndpoint, macroSlug, macroStr)
			modelConfig.Filters.StripParams = strings.ReplaceAll(modelConfig.Filters.StripParams, macroSlug, macroStr)

			// Substitute in metadata (recursive)
			if len(modelConfig.Metadata) > 0 {
				var err error
				result, err := substituteMacroInValue(modelConfig.Metadata, entry.Name, entry.Value)
				if err != nil {
					return Config{}, fmt.Errorf("model %s metadata: %s", modelId, err.Error())
				}
				modelConfig.Metadata = result.(map[string]any)
			}
		}

		// Final pass: check if PORT macro is needed after macro expansion
		// ${PORT} is a resource on the local machine so a new port is only allocated
		// if it is required in either cmd or proxy keys
		cmdHasPort := strings.Contains(modelConfig.Cmd, "${PORT}")
		proxyHasPort := strings.Contains(modelConfig.Proxy, "${PORT}")
		if cmdHasPort || proxyHasPort { // either has it
			if !cmdHasPort && proxyHasPort { // but both don't have it
				return Config{}, fmt.Errorf("model %s: proxy uses ${PORT} but cmd does not - ${PORT} is only available when used in cmd", modelId)
			}

			// Add PORT macro and substitute it
			portEntry := MacroEntry{Name: "PORT", Value: nextPort}
			macroSlug := "${PORT}"
			macroStr := fmt.Sprintf("%v", nextPort)

			modelConfig.Cmd = strings.ReplaceAll(modelConfig.Cmd, macroSlug, macroStr)
			modelConfig.CmdStop = strings.ReplaceAll(modelConfig.CmdStop, macroSlug, macroStr)
			modelConfig.Proxy = strings.ReplaceAll(modelConfig.Proxy, macroSlug, macroStr)

			// Substitute PORT in metadata
			if len(modelConfig.Metadata) > 0 {
				var err error
				result, err := substituteMacroInValue(modelConfig.Metadata, portEntry.Name, portEntry.Value)
				if err != nil {
					return Config{}, fmt.Errorf("model %s metadata: %s", modelId, err.Error())
				}
				modelConfig.Metadata = result.(map[string]any)
			}

			nextPort++
		}

		// make sure there are no unknown macros that have not been replaced
		fieldMap := map[string]string{
			"cmd":                 modelConfig.Cmd,
			"cmdStop":             modelConfig.CmdStop,
			"proxy":               modelConfig.Proxy,
			"checkEndpoint":       modelConfig.CheckEndpoint,
			"filters.stripParams": modelConfig.Filters.StripParams,
		}

		for fieldName, fieldValue := range fieldMap {
			matches := macroPatternRegex.FindAllStringSubmatch(fieldValue, -1)
			for _, match := range matches {
				macroName := match[1]
				if macroName == "PID" && fieldName == "cmdStop" {
					continue // this is ok, has to be replaced by process later
				}
				// Reserved macros are always valid (they should have been substituted already)
				if macroName == "PORT" || macroName == "MODEL_ID" {
					return Config{}, fmt.Errorf("macro '${%s}' should have been substituted in %s.%s", macroName, modelId, fieldName)
				}
				// Any other macro is unknown
				return Config{}, fmt.Errorf("unknown macro '${%s}' found in %s.%s", macroName, modelId, fieldName)
			}
		}

		// Check for unknown macros in metadata
		if len(modelConfig.Metadata) > 0 {
			if err := validateMetadataForUnknownMacros(modelConfig.Metadata, modelId); err != nil {
				return Config{}, err
			}
		}

		// Validate the proxy URL.
		if _, err := url.Parse(modelConfig.Proxy); err != nil {
			return Config{}, fmt.Errorf(
				"model %s: invalid proxy URL: %w", modelId, err,
			)
		}

		config.Models[modelId] = modelConfig
	}

	config = AddDefaultGroupToConfig(config)
	// check that members are all unique in the groups
	memberUsage := make(map[string]string) // maps member to group it appears in
	for groupID, groupConfig := range config.Groups {
		prevSet := make(map[string]bool)
		for _, member := range groupConfig.Members {
			// Check for duplicates within this group
			if _, found := prevSet[member]; found {
				return Config{}, fmt.Errorf("duplicate model member %s found in group: %s", member, groupID)
			}
			prevSet[member] = true

			// Check if member is used in another group
			if existingGroup, exists := memberUsage[member]; exists {
				return Config{}, fmt.Errorf("model member %s is used in multiple groups: %s and %s", member, existingGroup, groupID)
			}
			memberUsage[member] = groupID
		}
	}

	// clean up hooks preload
	if len(config.Hooks.OnStartup.Preload) > 0 {
		var toPreload []string
		for _, modelID := range config.Hooks.OnStartup.Preload {
			modelID = strings.TrimSpace(modelID)
			if modelID == "" {
				continue
			}
			if real, found := config.RealModelName(modelID); found {
				toPreload = append(toPreload, real)
			}
		}

		config.Hooks.OnStartup.Preload = toPreload
	}

	return config, nil
}

// rewrites the yaml to include a default group with any orphaned models
func AddDefaultGroupToConfig(config Config) Config {

	if config.Groups == nil {
		config.Groups = make(map[string]GroupConfig)
	}

	defaultGroup := GroupConfig{
		Swap:      true,
		Exclusive: true,
		Members:   []string{},
	}
	// if groups is empty, create a default group and put
	// all models into it
	if len(config.Groups) == 0 {
		for modelName := range config.Models {
			defaultGroup.Members = append(defaultGroup.Members, modelName)
		}
	} else {
		// iterate over existing group members and add non-grouped models into the default group
		for modelName := range config.Models {
			foundModel := false
		found:
			// search for the model in existing groups
			for _, groupConfig := range config.Groups {
				for _, member := range groupConfig.Members {
					if member == modelName {
						foundModel = true
						break found
					}
				}
			}

			if !foundModel {
				defaultGroup.Members = append(defaultGroup.Members, modelName)
			}
		}
	}

	sort.Strings(defaultGroup.Members) // make consistent ordering for testing
	config.Groups[DEFAULT_GROUP_ID] = defaultGroup

	return config
}

func SanitizeCommand(cmdStr string) ([]string, error) {
	var cleanedLines []string
	for _, line := range strings.Split(cmdStr, "\n") {
		trimmed := strings.TrimSpace(line)
		// Skip comment lines
		if strings.HasPrefix(trimmed, "#") {
			continue
		}
		// Handle trailing backslashes by replacing with space
		if strings.HasSuffix(trimmed, "\\") {
			cleanedLines = append(cleanedLines, strings.TrimSuffix(trimmed, "\\")+" ")
		} else {
			cleanedLines = append(cleanedLines, line)
		}
	}

	// put it back together
	cmdStr = strings.Join(cleanedLines, "\n")

	// Split the command into arguments
	var args []string
	if runtime.GOOS == "windows" {
		args = shlex.Windows.Split(cmdStr)
	} else {
		args = shlex.Posix.Split(cmdStr)
	}

	// Ensure the command is not empty
	if len(args) == 0 {
		return nil, fmt.Errorf("empty command")
	}

	return args, nil
}

func StripComments(cmdStr string) string {
	var cleanedLines []string
	for _, line := range strings.Split(cmdStr, "\n") {
		trimmed := strings.TrimSpace(line)
		// Skip comment lines
		if strings.HasPrefix(trimmed, "#") {
			continue
		}
		cleanedLines = append(cleanedLines, line)
	}
	return strings.Join(cleanedLines, "\n")
}

// validateMacro validates macro name and value constraints
func validateMacro(name string, value any) error {
	if len(name) >= 64 {
		return fmt.Errorf("macro name '%s' exceeds maximum length of 63 characters", name)
	}
	if !macroNameRegex.MatchString(name) {
		return fmt.Errorf("macro name '%s' contains invalid characters, must match pattern ^[a-zA-Z0-9_-]+$", name)
	}

	// Validate that value is a scalar type
	switch v := value.(type) {
	case string:
		if len(v) >= 1024 {
			return fmt.Errorf("macro value for '%s' exceeds maximum length of 1024 characters", name)
		}
		// Check for self-reference
		macroSlug := fmt.Sprintf("${%s}", name)
		if strings.Contains(v, macroSlug) {
			return fmt.Errorf("macro '%s' contains self-reference", name)
		}
	case int, int8, int16, int32, int64, uint, uint8, uint16, uint32, uint64, float32, float64, bool:
		// These types are allowed
	default:
		return fmt.Errorf("macro '%s' has invalid type %T, must be a scalar type (string, int, float, or bool)", name, value)
	}

	switch name {
	case "PORT", "MODEL_ID":
		return fmt.Errorf("macro name '%s' is reserved", name)
	}

	return nil
}

// validateMetadataForUnknownMacros recursively checks for any remaining macro references in metadata
func validateMetadataForUnknownMacros(value any, modelId string) error {
	switch v := value.(type) {
	case string:
		matches := macroPatternRegex.FindAllStringSubmatch(v, -1)
		for _, match := range matches {
			macroName := match[1]
			return fmt.Errorf("model %s metadata: unknown macro '${%s}'", modelId, macroName)
		}
		return nil

	case map[string]any:
		for _, val := range v {
			if err := validateMetadataForUnknownMacros(val, modelId); err != nil {
				return err
			}
		}
		return nil

	case []any:
		for _, val := range v {
			if err := validateMetadataForUnknownMacros(val, modelId); err != nil {
				return err
			}
		}
		return nil

	default:
		// Scalar types don't contain macros
		return nil
	}
}

// substituteMacroInValue recursively substitutes a single macro in a value structure
// This is called once per macro, allowing LIFO substitution order
func substituteMacroInValue(value any, macroName string, macroValue any) (any, error) {
	macroSlug := fmt.Sprintf("${%s}", macroName)
	macroStr := fmt.Sprintf("%v", macroValue)

	switch v := value.(type) {
	case string:
		// Check if this is a direct macro substitution
		if v == macroSlug {
			return macroValue, nil
		}
		// Handle string interpolation
		if strings.Contains(v, macroSlug) {
			return strings.ReplaceAll(v, macroSlug, macroStr), nil
		}
		return v, nil

	case map[string]any:
		// Recursively process map values
		newMap := make(map[string]any)
		for key, val := range v {
			newVal, err := substituteMacroInValue(val, macroName, macroValue)
			if err != nil {
				return nil, err
			}
			newMap[key] = newVal
		}
		return newMap, nil

	case []any:
		// Recursively process slice elements
		newSlice := make([]any, len(v))
		for i, val := range v {
			newVal, err := substituteMacroInValue(val, macroName, macroValue)
			if err != nil {
				return nil, err
			}
			newSlice[i] = newVal
		}
		return newSlice, nil

	default:
		// Return scalar types as-is
		return value, nil
	}
}
<<<<<<< HEAD
func (ml MacroList) MarshalYAML() (any, error) {
return ml.ToMap(), nil
}
=======


func (ml MacroList) MarshalYAML() (any, error) {
	return ml.ToMap(), nil
}
>>>>>>> a1f440a8
<|MERGE_RESOLUTION|>--- conflicted
+++ resolved
@@ -599,14 +599,8 @@
 		return value, nil
 	}
 }
-<<<<<<< HEAD
-func (ml MacroList) MarshalYAML() (any, error) {
-return ml.ToMap(), nil
-}
-=======
 
 
 func (ml MacroList) MarshalYAML() (any, error) {
 	return ml.ToMap(), nil
 }
->>>>>>> a1f440a8
