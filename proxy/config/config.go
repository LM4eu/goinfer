package config

import (
	"fmt"
	"io"
	"net/url"
	"os"
	"regexp"
	"runtime"
	"sort"
	"strings"

	"github.com/billziss-gh/golib/shlex"
	"go.yaml.in/yaml/v4"
)

const DEFAULT_GROUP_ID = "(default)"

type MacroEntry struct {
	Name  string
	Value any
}

type MacroList []MacroEntry

// UnmarshalYAML implements custom YAML unmarshaling that preserves macro definition order
func (ml *MacroList) UnmarshalYAML(value *yaml.Node) error {
	if value.Kind != yaml.MappingNode {
		return fmt.Errorf("macros must be a mapping")
	}

	// yaml.Node.Content for a mapping contains alternating key/value nodes
	entries := make([]MacroEntry, 0, len(value.Content)/2)
	for i := 0; i < len(value.Content); i += 2 {
		keyNode := value.Content[i]
		valueNode := value.Content[i+1]

		var name string
		if err := keyNode.Decode(&name); err != nil {
			return fmt.Errorf("failed to decode macro name: %w", err)
		}

		var val any
		if err := valueNode.Decode(&val); err != nil {
			return fmt.Errorf("failed to decode macro value for '%s': %w", name, err)
		}

		entries = append(entries, MacroEntry{Name: name, Value: val})
	}

	*ml = entries
	return nil
}

// Get retrieves a macro value by name
func (ml MacroList) Get(name string) (any, bool) {
	for _, entry := range ml {
		if entry.Name == name {
			return entry.Value, true
		}
	}
	return nil, false
}

// ToMap converts MacroList to a map (for backward compatibility if needed)
func (ml MacroList) ToMap() map[string]any {
	result := make(map[string]any, len(ml))
	for _, entry := range ml {
		result[entry.Name] = entry.Value
	}
	return result
}

type GroupConfig struct {
	Swap       bool     `yaml:"swap"`
	Exclusive  bool     `yaml:"exclusive"`
	Persistent bool     `yaml:"persistent"`
	Members    []string `yaml:"members"`
}

var (
	macroNameRegex    = regexp.MustCompile(`^[a-zA-Z0-9_-]+$`)
	macroPatternRegex = regexp.MustCompile(`\$\{([a-zA-Z0-9_-]+)\}`)
)

// set default values for GroupConfig
func (c *GroupConfig) UnmarshalYAML(unmarshal func(interface{}) error) error {
	type rawGroupConfig GroupConfig
	defaults := rawGroupConfig{
		Swap:       true,
		Exclusive:  true,
		Persistent: false,
		Members:    []string{},
	}

	if err := unmarshal(&defaults); err != nil {
		return err
	}

	*c = GroupConfig(defaults)
	return nil
}

type HooksConfig struct {
	OnStartup HookOnStartup `yaml:"on_startup"`
}

type HookOnStartup struct {
	Preload []string `yaml:"preload"`
}

type Config struct {
	HealthCheckTimeout int                    `yaml:"healthCheckTimeout"`
	LogRequests        bool                   `yaml:"logRequests"`
	LogLevel           string                 `yaml:"logLevel"`
	LogTimeFormat      string                 `yaml:"logTimeFormat"`
	MetricsMaxInMemory int                    `yaml:"metricsMaxInMemory"`
	Models             map[string]ModelConfig `yaml:"models"` /* key is model ID */
	Profiles           map[string][]string    `yaml:"profiles"`
	Groups             map[string]GroupConfig `yaml:"groups"` /* key is group ID */

	// for key/value replacements in model's cmd, cmdStop, proxy, checkEndPoint
	Macros MacroList `yaml:"macros"`

	// map aliases to actual model IDs
	aliases map[string]string

	// automatic port assignments
	StartPort int `yaml:"startPort"`

	// hooks, see: #209
	Hooks HooksConfig `yaml:"hooks"`

	// send loading state in reasoning
	SendLoadingState bool `yaml:"sendLoadingState"`

	// present aliases to /v1/models OpenAI API listing
	IncludeAliasesInList bool `yaml:"includeAliasesInList"`
}

func (c *Config) RealModelName(search string) (string, bool) {
	if _, found := c.Models[search]; found {
		return search, true
	} else if name, found := c.aliases[search]; found {
		return name, found
	} else {
		return "", false
	}
}

func (c *Config) FindConfig(modelName string) (ModelConfig, string, bool) {
	if realName, found := c.RealModelName(modelName); !found {
		return ModelConfig{}, "", false
	} else {
		return c.Models[realName], realName, true
	}
}

func LoadConfig(path string) (Config, error) {
	file, err := os.Open(path)
	if err != nil {
		return Config{}, err
	}
	defer file.Close()
	return LoadConfigFromReader(file)
}

func LoadConfigFromReader(r io.Reader) (Config, error) {
	data, err := io.ReadAll(r)
	if err != nil {
		return Config{}, err
	}

	// default configuration values
	config := Config{
		HealthCheckTimeout: 120,
		StartPort:          5800,
		LogLevel:           "info",
		LogTimeFormat:      "",
		MetricsMaxInMemory: 1000,
	}
	err = yaml.Unmarshal(data, &config)
	if err != nil {
		return Config{}, err
	}

	if config.HealthCheckTimeout < 15 {
		// set a minimum of 15 seconds
		config.HealthCheckTimeout = 15
	}

	if config.StartPort < 1 {
		return Config{}, fmt.Errorf("startPort must be greater than 1")
	}

	// Populate the aliases map
	config.aliases = make(map[string]string)
	for modelName, modelConfig := range config.Models {
		for _, alias := range modelConfig.Aliases {
			if _, found := config.aliases[alias]; found {
				return Config{}, fmt.Errorf("duplicate alias %s found in model: %s", alias, modelName)
			}
			config.aliases[alias] = modelName
		}
	}

	/* check macro constraint rules:

	- name must fit the regex ^[a-zA-Z0-9_-]+$
	- names must be less than 64 characters (no reason, just cause)
	- name can not be any reserved macros: PORT, MODEL_ID
	- macro values must be less than 1024 characters
	*/
	for _, macro := range config.Macros {
		if err = validateMacro(macro.Name, macro.Value); err != nil {
			return Config{}, err
		}
	}

	// Get and sort all model IDs first, makes testing more consistent
	modelIds := make([]string, 0, len(config.Models))
	for modelId := range config.Models {
		modelIds = append(modelIds, modelId)
	}
	sort.Strings(modelIds) // This guarantees stable iteration order

	nextPort := config.StartPort
	for _, modelId := range modelIds {
		modelConfig := config.Models[modelId]

		// Strip comments from command fields before macro expansion
		modelConfig.Cmd = StripComments(modelConfig.Cmd)
		modelConfig.CmdStop = StripComments(modelConfig.CmdStop)

		// validate model macros
		for _, macro := range modelConfig.Macros {
			if err = validateMacro(macro.Name, macro.Value); err != nil {
				return Config{}, fmt.Errorf("model %s: %s", modelId, err.Error())
			}
		}

		// Merge global config and model macros. Model macros take precedence
		mergedMacros := make(MacroList, 0, len(config.Macros)+len(modelConfig.Macros))
		mergedMacros = append(mergedMacros, MacroEntry{Name: "MODEL_ID", Value: modelId})

		// Add global macros first
		mergedMacros = append(mergedMacros, config.Macros...)

		// Add model macros (can override global)
		for _, entry := range modelConfig.Macros {
			// Remove any existing global macro with same name
			found := false
			for i, existing := range mergedMacros {
				if existing.Name == entry.Name {
					mergedMacros[i] = entry // Override
					found = true
					break
				}
			}
			if !found {
				mergedMacros = append(mergedMacros, entry)
			}
		}

		// First pass: Substitute user-defined macros in reverse order (LIFO - last defined first)
		// This allows later macros to reference earlier ones
		for i := len(mergedMacros) - 1; i >= 0; i-- {
			entry := mergedMacros[i]
			macroSlug := fmt.Sprintf("${%s}", entry.Name)
			macroStr := fmt.Sprintf("%v", entry.Value)

			// Substitute in command fields
			modelConfig.Cmd = strings.ReplaceAll(modelConfig.Cmd, macroSlug, macroStr)
			modelConfig.CmdStop = strings.ReplaceAll(modelConfig.CmdStop, macroSlug, macroStr)
			modelConfig.Proxy = strings.ReplaceAll(modelConfig.Proxy, macroSlug, macroStr)
			modelConfig.CheckEndpoint = strings.ReplaceAll(modelConfig.CheckEndpoint, macroSlug, macroStr)
			modelConfig.Filters.StripParams = strings.ReplaceAll(modelConfig.Filters.StripParams, macroSlug, macroStr)

			// Substitute in metadata (recursive)
			if len(modelConfig.Metadata) > 0 {
				var err error
				result, err := substituteMacroInValue(modelConfig.Metadata, entry.Name, entry.Value)
				if err != nil {
					return Config{}, fmt.Errorf("model %s metadata: %s", modelId, err.Error())
				}
				modelConfig.Metadata = result.(map[string]any)
			}
		}

		// Final pass: check if PORT macro is needed after macro expansion
		// ${PORT} is a resource on the local machine so a new port is only allocated
		// if it is required in either cmd or proxy keys
		cmdHasPort := strings.Contains(modelConfig.Cmd, "${PORT}")
		proxyHasPort := strings.Contains(modelConfig.Proxy, "${PORT}")
		if cmdHasPort || proxyHasPort { // either has it
			if !cmdHasPort && proxyHasPort { // but both don't have it
				return Config{}, fmt.Errorf("model %s: proxy uses ${PORT} but cmd does not - ${PORT} is only available when used in cmd", modelId)
			}

			// Add PORT macro and substitute it
			portEntry := MacroEntry{Name: "PORT", Value: nextPort}
			macroSlug := "${PORT}"
			macroStr := fmt.Sprintf("%v", nextPort)

			modelConfig.Cmd = strings.ReplaceAll(modelConfig.Cmd, macroSlug, macroStr)
			modelConfig.CmdStop = strings.ReplaceAll(modelConfig.CmdStop, macroSlug, macroStr)
			modelConfig.Proxy = strings.ReplaceAll(modelConfig.Proxy, macroSlug, macroStr)

			// Substitute PORT in metadata
			if len(modelConfig.Metadata) > 0 {
				var err error
				result, err := substituteMacroInValue(modelConfig.Metadata, portEntry.Name, portEntry.Value)
				if err != nil {
					return Config{}, fmt.Errorf("model %s metadata: %s", modelId, err.Error())
				}
				modelConfig.Metadata = result.(map[string]any)
			}

			nextPort++
		}

		// make sure there are no unknown macros that have not been replaced
		fieldMap := map[string]string{
			"cmd":                 modelConfig.Cmd,
			"cmdStop":             modelConfig.CmdStop,
			"proxy":               modelConfig.Proxy,
			"checkEndpoint":       modelConfig.CheckEndpoint,
			"filters.stripParams": modelConfig.Filters.StripParams,
		}

		for fieldName, fieldValue := range fieldMap {
			matches := macroPatternRegex.FindAllStringSubmatch(fieldValue, -1)
			for _, match := range matches {
				macroName := match[1]
				if macroName == "PID" && fieldName == "cmdStop" {
					continue // this is ok, has to be replaced by process later
				}
				// Reserved macros are always valid (they should have been substituted already)
				if macroName == "PORT" || macroName == "MODEL_ID" {
					return Config{}, fmt.Errorf("macro '${%s}' should have been substituted in %s.%s", macroName, modelId, fieldName)
				}
				// Any other macro is unknown
				return Config{}, fmt.Errorf("unknown macro '${%s}' found in %s.%s", macroName, modelId, fieldName)
			}
		}

		// Check for unknown macros in metadata
		if len(modelConfig.Metadata) > 0 {
			if err := validateMetadataForUnknownMacros(modelConfig.Metadata, modelId); err != nil {
				return Config{}, err
			}
		}

		// Validate the proxy URL.
		if _, err := url.Parse(modelConfig.Proxy); err != nil {
			return Config{}, fmt.Errorf(
				"model %s: invalid proxy URL: %w", modelId, err,
			)
		}

		// if sendLoadingState is nil, set it to the global config value
		// see #366
		if modelConfig.SendLoadingState == nil {
			v := config.SendLoadingState // copy it
			modelConfig.SendLoadingState = &v
		}

		config.Models[modelId] = modelConfig
	}

	config = AddDefaultGroupToConfig(config)
	// check that members are all unique in the groups
	memberUsage := make(map[string]string) // maps member to group it appears in
	for groupID, groupConfig := range config.Groups {
		prevSet := make(map[string]bool)
		for _, member := range groupConfig.Members {
			// Check for duplicates within this group
			if _, found := prevSet[member]; found {
				return Config{}, fmt.Errorf("duplicate model member %s found in group: %s", member, groupID)
			}
			prevSet[member] = true

			// Check if member is used in another group
			if existingGroup, exists := memberUsage[member]; exists {
				return Config{}, fmt.Errorf("model member %s is used in multiple groups: %s and %s", member, existingGroup, groupID)
			}
			memberUsage[member] = groupID
		}
	}

	// clean up hooks preload
	if len(config.Hooks.OnStartup.Preload) > 0 {
		var toPreload []string
		for _, modelID := range config.Hooks.OnStartup.Preload {
			modelID = strings.TrimSpace(modelID)
			if modelID == "" {
				continue
			}
			if real, found := config.RealModelName(modelID); found {
				toPreload = append(toPreload, real)
			}
		}

		config.Hooks.OnStartup.Preload = toPreload
	}

	return config, nil
}

// rewrites the yaml to include a default group with any orphaned models
func AddDefaultGroupToConfig(config Config) Config {

	if config.Groups == nil {
		config.Groups = make(map[string]GroupConfig)
	}

	defaultGroup := GroupConfig{
		Swap:      true,
		Exclusive: true,
		Members:   []string{},
	}
	// if groups is empty, create a default group and put
	// all models into it
	if len(config.Groups) == 0 {
		for modelName := range config.Models {
			defaultGroup.Members = append(defaultGroup.Members, modelName)
		}
	} else {
		// iterate over existing group members and add non-grouped models into the default group
		for modelName := range config.Models {
			foundModel := false
		found:
			// search for the model in existing groups
			for _, groupConfig := range config.Groups {
				for _, member := range groupConfig.Members {
					if member == modelName {
						foundModel = true
						break found
					}
				}
			}

			if !foundModel {
				defaultGroup.Members = append(defaultGroup.Members, modelName)
			}
		}
	}

	sort.Strings(defaultGroup.Members) // make consistent ordering for testing
	config.Groups[DEFAULT_GROUP_ID] = defaultGroup

	return config
}

func SanitizeCommand(cmdStr string) ([]string, error) {
	var cleanedLines []string
	for _, line := range strings.Split(cmdStr, "\n") {
		trimmed := strings.TrimSpace(line)
		// Skip comment lines
		if strings.HasPrefix(trimmed, "#") {
			continue
		}
		// Handle trailing backslashes by replacing with space
		if strings.HasSuffix(trimmed, "\\") {
			cleanedLines = append(cleanedLines, strings.TrimSuffix(trimmed, "\\")+" ")
		} else {
			cleanedLines = append(cleanedLines, line)
		}
	}

	// put it back together
	cmdStr = strings.Join(cleanedLines, "\n")

	// Split the command into arguments
	var args []string
	if runtime.GOOS == "windows" {
		args = shlex.Windows.Split(cmdStr)
	} else {
		args = shlex.Posix.Split(cmdStr)
	}

	// Ensure the command is not empty
	if len(args) == 0 {
		return nil, fmt.Errorf("empty command")
	}

	return args, nil
}

func StripComments(cmdStr string) string {
	var cleanedLines []string
	for _, line := range strings.Split(cmdStr, "\n") {
		trimmed := strings.TrimSpace(line)
		// Skip comment lines
		if strings.HasPrefix(trimmed, "#") {
			continue
		}
		cleanedLines = append(cleanedLines, line)
	}
	return strings.Join(cleanedLines, "\n")
}

// validateMacro validates macro name and value constraints
func validateMacro(name string, value any) error {
	if len(name) >= 64 {
		return fmt.Errorf("macro name '%s' exceeds maximum length of 63 characters", name)
	}
	if !macroNameRegex.MatchString(name) {
		return fmt.Errorf("macro name '%s' contains invalid characters, must match pattern ^[a-zA-Z0-9_-]+$", name)
	}

	// Validate that value is a scalar type
	switch v := value.(type) {
	case string:
		if len(v) >= 1024 {
			return fmt.Errorf("macro value for '%s' exceeds maximum length of 1024 characters", name)
		}
		// Check for self-reference
		macroSlug := fmt.Sprintf("${%s}", name)
		if strings.Contains(v, macroSlug) {
			return fmt.Errorf("macro '%s' contains self-reference", name)
		}
	case int, int8, int16, int32, int64, uint, uint8, uint16, uint32, uint64, float32, float64, bool:
		// These types are allowed
	default:
		return fmt.Errorf("macro '%s' has invalid type %T, must be a scalar type (string, int, float, or bool)", name, value)
	}

	switch name {
	case "PORT", "MODEL_ID":
		return fmt.Errorf("macro name '%s' is reserved", name)
	}

	return nil
}

// validateMetadataForUnknownMacros recursively checks for any remaining macro references in metadata
func validateMetadataForUnknownMacros(value any, modelId string) error {
	switch v := value.(type) {
	case string:
		matches := macroPatternRegex.FindAllStringSubmatch(v, -1)
		for _, match := range matches {
			macroName := match[1]
			return fmt.Errorf("model %s metadata: unknown macro '${%s}'", modelId, macroName)
		}
		return nil

	case map[string]any:
		for _, val := range v {
			if err := validateMetadataForUnknownMacros(val, modelId); err != nil {
				return err
			}
		}
		return nil

	case []any:
		for _, val := range v {
			if err := validateMetadataForUnknownMacros(val, modelId); err != nil {
				return err
			}
		}
		return nil

	default:
		// Scalar types don't contain macros
		return nil
	}
}

// substituteMacroInValue recursively substitutes a single macro in a value structure
// This is called once per macro, allowing LIFO substitution order
func substituteMacroInValue(value any, macroName string, macroValue any) (any, error) {
	macroSlug := fmt.Sprintf("${%s}", macroName)
	macroStr := fmt.Sprintf("%v", macroValue)

	switch v := value.(type) {
	case string:
		// Check if this is a direct macro substitution
		if v == macroSlug {
			return macroValue, nil
		}
		// Handle string interpolation
		if strings.Contains(v, macroSlug) {
			return strings.ReplaceAll(v, macroSlug, macroStr), nil
		}
		return v, nil

	case map[string]any:
		// Recursively process map values
		newMap := make(map[string]any)
		for key, val := range v {
			newVal, err := substituteMacroInValue(val, macroName, macroValue)
			if err != nil {
				return nil, err
			}
			newMap[key] = newVal
		}
		return newMap, nil

	case []any:
		// Recursively process slice elements
		newSlice := make([]any, len(v))
		for i, val := range v {
			newVal, err := substituteMacroInValue(val, macroName, macroValue)
			if err != nil {
				return nil, err
			}
			newSlice[i] = newVal
		}
		return newSlice, nil

	default:
		// Return scalar types as-is
		return value, nil
	}
}

<<<<<<< HEAD

=======
// MarshalYAML cannot guarantee the order because it returns map[string]any
>>>>>>> 9c391cbb
func (ml MacroList) MarshalYAML() (any, error) {
	return ml.ToMap(), nil
}
<|MERGE_RESOLUTION|>--- conflicted
+++ resolved
@@ -615,11 +615,7 @@
 	}
 }
 
-<<<<<<< HEAD
-
-=======
 // MarshalYAML cannot guarantee the order because it returns map[string]any
->>>>>>> 9c391cbb
 func (ml MacroList) MarshalYAML() (any, error) {
 	return ml.ToMap(), nil
 }
