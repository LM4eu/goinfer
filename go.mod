module github.com/LM4eu/llama-swap

<<<<<<< HEAD
go 1.25.1
=======
go 1.25.2
>>>>>>> a1f440a8

require (
	github.com/billziss-gh/golib v0.2.0
	github.com/fsnotify/fsnotify v1.9.0
	github.com/gin-gonic/gin v1.11.0
	github.com/stretchr/testify v1.11.1
	github.com/tidwall/gjson v1.18.0
	github.com/tidwall/sjson v1.2.5
	go.yaml.in/yaml/v4 v4.0.0-rc.2
)

require (
	github.com/bytedance/sonic v1.14.0 // indirect
	github.com/bytedance/sonic/loader v0.3.0 // indirect
	github.com/cloudwego/base64x v0.1.6 // indirect
	github.com/davecgh/go-spew v1.1.1 // indirect
	github.com/gabriel-vasile/mimetype v1.4.8 // indirect
	github.com/gin-contrib/sse v1.1.0 // indirect
	github.com/go-playground/locales v0.14.1 // indirect
	github.com/go-playground/universal-translator v0.18.1 // indirect
	github.com/go-playground/validator/v10 v10.27.0 // indirect
	github.com/goccy/go-json v0.10.2 // indirect
	github.com/goccy/go-yaml v1.18.0 // indirect
	github.com/json-iterator/go v1.1.12 // indirect
	github.com/klauspost/cpuid/v2 v2.3.0 // indirect
	github.com/leodido/go-urn v1.4.0 // indirect
	github.com/mattn/go-isatty v0.0.20 // indirect
	github.com/modern-go/concurrent v0.0.0-20180228061459-e0a39a4cb421 // indirect
	github.com/modern-go/reflect2 v1.0.2 // indirect
	github.com/pelletier/go-toml/v2 v2.2.4 // indirect
	github.com/pmezard/go-difflib v1.0.0 // indirect
	github.com/quic-go/qpack v0.5.1 // indirect
	github.com/quic-go/quic-go v0.54.0 // indirect
	github.com/tidwall/match v1.1.1 // indirect
	github.com/tidwall/pretty v1.2.0 // indirect
	github.com/twitchyliquid64/golang-asm v0.15.1 // indirect
	github.com/ugorji/go/codec v1.3.0 // indirect
	go.uber.org/mock v0.5.0 // indirect
	golang.org/x/arch v0.20.0 // indirect
	golang.org/x/crypto v0.40.0 // indirect
	golang.org/x/mod v0.25.0 // indirect
	golang.org/x/net v0.42.0 // indirect
	golang.org/x/sync v0.16.0 // indirect
	golang.org/x/sys v0.35.0 // indirect
	golang.org/x/text v0.27.0 // indirect
	golang.org/x/tools v0.34.0 // indirect
	google.golang.org/protobuf v1.36.9 // indirect
	gopkg.in/yaml.v3 v3.0.1 // indirect
)<|MERGE_RESOLUTION|>--- conflicted
+++ resolved
@@ -1,10 +1,6 @@
 module github.com/LM4eu/llama-swap
 
-<<<<<<< HEAD
-go 1.25.1
-=======
 go 1.25.2
->>>>>>> a1f440a8
 
 require (
 	github.com/billziss-gh/golib v0.2.0
